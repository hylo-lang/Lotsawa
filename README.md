--- conflicted
+++ resolved
@@ -14,14 +14,9 @@
 gathering it together into one group of algorithms, proving important properties about them, and
 contributing some key innovations.  This project exists primarily because MARPA is [missing
 functionality](https://github.com/jeffreykegler/libmarpa/issues/117) needed by the [Val
-<<<<<<< HEAD
 language](https://github.com/val-lang/val) implementation.
 
 Secondary reasons Lotsawa might be useful:
-=======
-language](https://github.com/val-lang/val) implementation.  Secondary reasons Lotsawa might be
-useful:
->>>>>>> 1eca32e6
 
 - Lotsawa supports high-level usage from a safe, statically-typed language that compiles to efficient
   native code.
